{
        "version": "0.2.0",
        "configurations": [

                {
                        "name": "version",
                        "type": "go",
                        "request": "launch",
                        "mode": "auto",
                        "program": "${workspaceFolder}",
                        "args": [
                                "version"
                        ]
                },
                {
                        "name": "start metadata-server",
                        "type": "go",
                        "request": "launch",
                        "mode": "auto",
                        "program": "${workspaceFolder}",
                        "args": [
                                "start",
                                "metadata-server",
                                "--log-level=debug",
                                "--cloud-id=6575154c-72fc-4ed8-9a87-a81885ab38bb",
                                "--external-address=https://o2ims.example.com"
                        ]
                },
                {
                        "name": "start deployment-manager-server",
                        "type": "go",
                        "request": "launch",
                        "mode": "auto",
                        "program": "${workspaceFolder}",
                        "env": {
                                "INSECURE_SKIP_VERIFY": "true"
                        },
                        "args": [
                                "start",
                                "deployment-manager-server",
                                "--log-level=debug",
                                "--cloud-id=6575154c-72fc-4ed8-9a87-a81885ab38bb",
                                "--backend-url=${env:BACKEND_URL}",
                                "--backend-token=${env:BACKEND_TOKEN}"
                        ]
                },
                {
                        "name": "start resource-server",
                        "type": "go",
                        "request": "launch",
                        "mode": "auto",
                        "program": "${workspaceFolder}",
                        "env": {
                                "INSECURE_SKIP_VERIFY": "true"
                        },
                        "args": [
                                "start",
                                "resource-server",
                                "--log-level=debug",
                                "--cloud-id=6575154c-72fc-4ed8-9a87-a81885ab38bb",
                                "--backend-url=${env:BACKEND_URL}",
                                "--backend-token=${env:BACKEND_TOKEN}"
                        ]
                },
                {
                        "name": "start alarm-subscription-server",
                        "type": "go",
                        "request": "launch",
                        "mode": "auto",
                        "program": "${workspaceFolder}",
                        "args": [
                                "start",
                                "alarm-subscription-server",
                                "--log-level=debug",
                                "--log-field=server=alarm-subscription",
                                "--cloud-id=6575154c-72fc-4ed8-9a87-a81885ab38bb",
                                "--api-listener-address=127.0.0.1:8010",
                                "--metrics-listener-address=127.0.0.1:8095",
<<<<<<< HEAD
                                "--configmap-name=oran-o2ims-alarm-subscriptions"
=======
                                "--configmap-name=oran-o2ims-alarm-subscriptions",
>>>>>>> ba0d061d
                        ]
                },
                {
                        "name": "start alarm-notification-server",
                        "type": "go",
                        "request": "launch",
                        "mode": "auto",
                        "env": {
<<<<<<< HEAD
                                "INSECURE_SKIP_VERIFY": "true",
                                "KUBECONFIG": "/home/username/.kube/kubeconfig"
                        },
=======
                            "KUBECONFIG": "/home/username/.kube/kubeconfig",
                        }
>>>>>>> ba0d061d
                        "program": "${workspaceFolder}",
                        "args": [
                                "start",
                                "alarm-notification-server",
                                "--log-level=debug",
                                "--log-field=server=alarm-notification",
                                "--cloud-id=6575154c-72fc-4ed8-9a87-a81885ab38bb",
                                "--namespace=orantest",
                                "--api-listener-address=127.0.0.1:8035",
                                "--metrics-listener-address=127.0.0.1:8075",
                                "--resource-server-url=${env:RESOURCE_SERVER_URL}",
<<<<<<< HEAD
                                "--resource-server-token=${env:RESOURCE_SERVER_TOKEN}"
=======
                                "--resource-server-token=${env:RESOURCE_SERVER_TOKEN}",
}"
>>>>>>> ba0d061d
                        ]
                },
                {
                        "name": "start alarm-server",
                        "type": "go",
                        "request": "launch",
                        "mode": "auto",
                        "program": "${workspaceFolder}",
                        "env": {
                                "INSECURE_SKIP_VERIFY": "true"
                        },
                        "args": [
                                "start",
                                "alarm-server",
                                "--log-level=debug",
                                "--cloud-id=6575154c-72fc-4ed8-9a87-a81885ab38bb",
                                "--backend-url=${env:BACKEND_URL}",
                                "--backend-token=${env:BACKEND_TOKEN}",
                                "--resource-server-url=${env:RESOURCE_SERVER_URL}"
                        ]
                },
                {
                        "name": "start infrastructure-inventory-subscription-server",
                        "type": "go",
                        "request": "launch",
                        "mode": "auto",
                        "program": "${workspaceFolder}",
                        "args": [
                                "start",
                                "infrastructure-inventory-subscription-server",
                                "--log-level=debug",
                                "--cloud-id=6575154c-72fc-4ed8-9a87-a81885ab38bb"
                        ]
                },
                {
                        "name": "test",
                        "type": "go",
                        "request": "launch",
                        "mode": "test",
                        "program": "${fileDirname}"
                },
                {
                        "name": "start controller",
                        "type": "go",
                        "request": "launch",
                        "mode": "auto",
                        "program": "${workspaceFolder}",
                        "env": {
                                "KUBECONFIG": "${env:KUBECONFIG}"
                        },
                        "args": [
                                "start",
                                "controller-manager"
                        ]
                }
        ]
}<|MERGE_RESOLUTION|>--- conflicted
+++ resolved
@@ -76,11 +76,7 @@
                                 "--cloud-id=6575154c-72fc-4ed8-9a87-a81885ab38bb",
                                 "--api-listener-address=127.0.0.1:8010",
                                 "--metrics-listener-address=127.0.0.1:8095",
-<<<<<<< HEAD
                                 "--configmap-name=oran-o2ims-alarm-subscriptions"
-=======
-                                "--configmap-name=oran-o2ims-alarm-subscriptions",
->>>>>>> ba0d061d
                         ]
                 },
                 {
@@ -89,14 +85,9 @@
                         "request": "launch",
                         "mode": "auto",
                         "env": {
-<<<<<<< HEAD
                                 "INSECURE_SKIP_VERIFY": "true",
                                 "KUBECONFIG": "/home/username/.kube/kubeconfig"
                         },
-=======
-                            "KUBECONFIG": "/home/username/.kube/kubeconfig",
-                        }
->>>>>>> ba0d061d
                         "program": "${workspaceFolder}",
                         "args": [
                                 "start",
@@ -108,12 +99,7 @@
                                 "--api-listener-address=127.0.0.1:8035",
                                 "--metrics-listener-address=127.0.0.1:8075",
                                 "--resource-server-url=${env:RESOURCE_SERVER_URL}",
-<<<<<<< HEAD
                                 "--resource-server-token=${env:RESOURCE_SERVER_TOKEN}"
-=======
-                                "--resource-server-token=${env:RESOURCE_SERVER_TOKEN}",
-}"
->>>>>>> ba0d061d
                         ]
                 },
                 {
